# File:                 torch.py
# Creation date:        2020-01-15
# Contributors:         Jean-Marc Andreoli
# Language:             python
# Purpose:              Some utilities for pytorch
#

from typing import Sequence, Any, Callable, Iterable, Mapping, Tuple, Optional
import logging; logger = logging.getLogger(__name__)
import torch

#==================================================================================================
class GeneralisedConvolution(torch.nn.Module):
  r"""
An instance of this class is a generalised convolution module.
  """
#==================================================================================================

  temperature = None
  """Temperature of the softmax applied to scores"""

#--------------------------------------------------------------------------------------------------
  def __init__(self,K:int,P:int,Q:Optional[int]=None,D:Optional[int]=None,bias:bool=False):
    r"""
Model parameters are

.. math::

   \Theta^{\textrm{(x)}}{:}\langle K,P,D \rangle \hspace{.5cm} \Theta^{\textrm{(y)}}{:}\langle K,Q,D \rangle \hspace{.5cm} \Theta^{\textrm{(o)}}{:}\langle K,D \rangle \hspace{.5cm} \Theta^{\textrm{(oo)}}{:}\langle Q \rangle

:param K: number of heads
:param P: value-input dimension :math:`P`
:param Q: output dimension :math:`Q`, default :math:`P`
:param D: convolution head dimension :math:`D`, default :math:`\left\lfloor\frac{Q}{K}\right\rfloor`
:param bias: whether to use biases; at this level: :math:`\Theta^{\textrm{(o)}},\Theta^{\textrm{(oo)}}`
    """
#--------------------------------------------------------------------------------------------------
    super().__init__()
    K=self._dim(K); P=self._dim(P); Q=self._dim(Q,P); D=self._dim(D,Q//K); self.K,self.P,self.Q,self.D=K,P,Q,D
    self.ϴ = torch.nn.ParameterList(torch.nn.Parameter(torch.empty(K,d,D)) for d in (P,Q)) # ϴx,ϴy
    self.ϴₒ = torch.nn.ParameterList((torch.nn.Parameter(torch.empty(1,K,1,D)),torch.nn.Parameter(torch.empty(1,1,Q)))) if bias is True else None # ϴo,ϴoo

#--------------------------------------------------------------------------------------------------
  def _reset_params(self):
#--------------------------------------------------------------------------------------------------
    for ϴ in self.ϴ: torch.nn.init.xavier_uniform_(ϴ)
    if self.ϴₒ is not None:
      for ϴ in self.ϴₒ: torch.nn.init.zeros_(ϴ)

#--------------------------------------------------------------------------------------------------
  def forward(self,score,x,mask=None,process_attn:Callable=(lambda a:None)):
    r"""
Generalised Convolution formula:

.. math::

   \begin{align*}
   y_b & = \sum_k A_{bk}^\top\left[x_b \Theta_k^{\textrm{(x)}}+\mathbf{1}_M\otimes\Theta_k^{\textrm{(o)}}\right]\Theta_k^{\textrm{(y)}\top}+\mathbf{1}_N\otimes\Theta^{\textrm{(oo)}}\\
   \textrm{where } & A_{bk}{:}\langle M,N \rangle\\
   A_{bk} & = \textrm{softmax}_{\textrm{col}}\frac{1}{\textrm{temp}}(\bar{A}_{bk}+\textrm{mask}_b)
   \end{align*}

:param score: tensor :math:`\bar{A}{:}\langle B,K,M,N \rangle` (attention scores)
:param x: tensor :math:`x{:}\langle B,M,P \rangle` (value-input)
:param mask: tensor :math:`\langle B,M,N \rangle` or :math:`\langle M,N \rangle` (in log domain: possible values include :math:`-\infty`)
:param process_attn: applied to the attention tensor :math:`\langle B,K,M,N \rangle` (caution: large) to produce the auxiliary output; default returns :const:`None`
:return: pair of output tensor :math:`y{:}\langle B,N,Q \rangle` and auxiliary output (see *process_attn*)
    """
#--------------------------------------------------------------------------------------------------
    r = score # r: B,K,M,N
    del score
    if mask is not None:  # mask: M,N or B,M,N
      if len(mask.shape) == 2: r = r + mask[None,None,:,:]
      else: assert len(mask.shape) == 3; r = r + mask[:,None,:,:]
    r = torch.softmax(r/self.temperature,dim=-2) # attention tensor
    aux = process_attn(r)
    xt = torch.einsum('bmp,kpd->bkmd',x,self.ϴ[0]) # xt: B,K,M,D
    if self.ϴₒ is not None: xt = xt + self.ϴₒ[0]
    r = torch.einsum('bkmn,bkmd,kqd->bnq',r,xt,self.ϴ[1])  # r: B,N,Q
    if self.ϴₒ is not None: r = r + self.ϴₒ[1]
    return r,aux

#--------------------------------------------------------------------------------------------------
  @staticmethod
  def _dim(d,default=None):
#--------------------------------------------------------------------------------------------------
    if default is None: assert isinstance(d,int) and d>1; return d
    if d is None: return default
    assert isinstance(d,int) and d>1; return d

#==================================================================================================
class MultiHeadAttention(GeneralisedConvolution):
  r"""
An instance of this class is a Vanilla multi-head attention module.
  """
#==================================================================================================

#--------------------------------------------------------------------------------------------------
  def __init__(self,*args,Pʹ:Optional[int]=None,Qʹ:Optional[int]=None,Dʹ:Optional[int]=None,bias:bool=False,**kargs):
    r"""
Additional model parameters for Vanilla attention are:

.. math::

   \Lambda^{\textrm{(x)}}{:}\langle K,P',D' \rangle \hspace{.5cm} \Lambda^{\textrm{(y)}}{:}\langle K,Q',D' \rangle \hspace{.5cm} \Lambda^{\textrm{(o)}}{:}\langle K,D' \rangle

:param Pʹ: key-input dimension :math:`P'`, default :math:`P`
:param Qʹ: query-input dimension :math:`Q'`, default :math:`Q`
:param Dʹ: attention head dimension :math:`D'`, default :math:`\left\lfloor\frac{Q'}{K}\right\rfloor`
:param bias: whether to use biases; at this level:  :math:`\Lambda^{\textrm{(o)}}`
:param args: passed to :class:`GeneralisedConvolution` constructor
:param kargs: passed to :class:`GeneralisedConvolution` constructor
    """
#--------------------------------------------------------------------------------------------------
    super().__init__(*args,bias=bias,**kargs)
    Pʹ=self._dim(Pʹ,self.P); Qʹ=self._dim(Qʹ,self.Q); Dʹ=self._dim(Dʹ,Qʹ//self.K); self.Pʹ,self.Qʹ,self.Dʹ=Pʹ,Qʹ,Dʹ
    self.Λ = torch.nn.ParameterList(torch.nn.Parameter(torch.empty(self.K,d,Dʹ)) for d in (Pʹ,Qʹ)) # Λx,Λy
    self.Λₒ = torch.nn.Parameter(torch.empty(1,self.K,1,Dʹ)) if bias is True else None # Λo
    self.temperature = torch.sqrt(torch.tensor(Dʹ))
    self._reset_params()

#--------------------------------------------------------------------------------------------------
  def _reset_params(self):
#--------------------------------------------------------------------------------------------------
    super()._reset_params()
    for Λ in self.Λ: torch.nn.init.xavier_uniform_(Λ)
    if self.Λₒ is not None: torch.nn.init.zeros_(self.Λₒ)

  #--------------------------------------------------------------------------------------------------
  def forward(self,yʹ,xʹ=None,**kargs):
    r"""
Computes the attention scores passed to generalised convolution:

.. math::

   \begin{align*}
   \bar{A}_{bk} & = \bar{x}_{bk}\bar{y}_{bk}^\top\\
   \textrm{where } & \bar{x}_{bk}{:}\langle M,D' \rangle,\; \bar{y}_{bk}{:}\langle N,D' \rangle\\
   \bar{x}_{bk} & = x'_b\Lambda_k^{\textrm{(x)}}\\
   \bar{y}_{bk} & = y'_b\Lambda_k^{\textrm{(y)}}+\mathbf{1}_N\otimes\Lambda_k^{\textrm{(o)}}
   \end{align*}

:param yʹ: tensor :math:`y'{:}\langle B,N,Q' \rangle` (query-input)
:param xʹ: tensor :math:`x'{:}\langle B,M,P' \rangle` (key-input)
:param kargs: passed to :meth:`GeneralisedConvolution.forward` with key ``x`` set to :math:`x'` if absent
:return: see :meth:`GeneralisedConvolution.forward`
    """
#--------------------------------------------------------------------------------------------------
    if xʹ is None: xʹ = yʹ
    kargs.setdefault('x',xʹ)
    r = torch.einsum('bnq,kqd->bknd',yʹ,self.Λ[1]) # r: B,K,N,D'
    if self.Λₒ is not None: r = r + self.Λₒ
    r = torch.einsum('bknd,bmp,kpd->bkmn',r,xʹ,self.Λ[0]) # r: B,K,M,N
    return super().forward(r,**kargs)

#--------------------------------------------------------------------------------------------------
  @staticmethod
  def convert(a:torch.nn.MultiheadAttention):
    r"""
Converts a :class:`torch.nn.MultiheadAttention` instance into an instance of this class with (almost) same behaviour.

:param a: the instance to convert
    """
#--------------------------------------------------------------------------------------------------
    assert isinstance(a,torch.nn.MultiheadAttention)
    assert a.bias_k is None and a.bias_v is None, 'Extra biases not supported (no idea what they do)'
    a_ = MultiHeadAttention(K=a.num_heads,P=a.vdim,Q=a.embed_dim,Pʹ=a.kdim,Qʹ=a.embed_dim,bias=a.in_proj_bias is not None)
    D = a.head_dim
    assert a_.D == a_.Dʹ == D # sanity check
    q_weight,k_weight,v_weight = (a.q_proj_weight.data,a.k_proj_weight.data,a.v_proj_weight.data) if a.in_proj_weight is None else torch.chunk(a.in_proj_weight.data,3)
    for k in range(a.num_heads):
      s = slice(D*k,D*(k+1))
      for w_,w in ((a_.Λ[1],q_weight),(a_.Λ[0],k_weight),(a_.ϴ[0],v_weight)): w_.data[k] = w[s].T
      a_.ϴ[1].data[k] = a.out_proj.weight[:,s]
    if a.in_proj_bias is not None:
      q_bias,_,v_bias = torch.chunk(a.in_proj_bias.data,3) # ignore useless k_bias
<<<<<<< HEAD
      for b_,b in ((a_.Λₒ,q_bias),(a_.Θₒ[0],v_bias)): b_.data[0,:,0,:] = b.reshape((a.num_heads,D))
=======
      for trg,src in ((a_.Λₒ,q_bias),(a_.Θₒ[0],v_bias)): trg.data[0,:,0,:] = src.reshape((a.num_heads,D))
>>>>>>> df0de311
      a_.Θₒ[1].data[0,0,:] = a.out_proj.bias.data
    return a_

#==================================================================================================
class MultiHeadMixedAttention(GeneralisedConvolution):
  r"""
An instance of this class is a multi-head Mixed attention module.
  """
#==================================================================================================
#--------------------------------------------------------------------------------------------------
  def __init__(self,*args,Rʹ:Optional[int]=None,Pʹ:Optional[int]=None,Qʹ:Optional[int]=None,Dʹ:Optional[int]=None,bias:bool=False,**kargs):
    r"""
Additional model parameters for Mixed attention scores are:

.. math::

   \begin{array}{l}
   \Lambda^{\textrm{(x)}}{:}\langle K,P',D' \rangle \hspace{.5cm} \Lambda^{\textrm{(y)}}{:}\langle K,Q',D' \rangle \hspace{.5cm} \Lambda^{\textrm{(zx)}},\Lambda^{\textrm{(zy)}}{:}\langle K,R',D' \rangle\\
   \Lambda^{\textrm{(ox)}},\Lambda^{\textrm{(oy)}},\Lambda^{\textrm{(o)}}{:}\langle K,D' \rangle
   \end{array}

:param Rʹ: matrix-input dimension :math:`R'`, default :math:`\left\lfloor\sqrt{PQ}\right\rfloor`
:param Pʹ: key-input dimension :math:`P'`, default :math:`P`
:param Qʹ: query-input dimension :math:`Q'`, default :math:`Q`
:param Dʹ: attention head dimension :math:`D'`, default :math:`\left\lfloor\frac{Q'}{K}\right\rfloor`
:param bias: whether to use biases; at this level:  :math:`\Lambda^{\textrm{(ox)}},\Lambda^{\textrm{(oy)}},\Lambda^{\textrm{(o)}}`
:param args: passed to :class:`GeneralisedConvolution` constructor
:param kargs: passed to :class:`GeneralisedConvolution` constructor
    """
#--------------------------------------------------------------------------------------------------
    super().__init__(*args,bias=bias,**kargs)
    P,Q=self.P,self.Q; Rʹ=self._dim(Rʹ,int((P*Q)**.5)); Pʹ=self._dim(Pʹ,P); Qʹ=self._dim(Qʹ,Q); Dʹ=self._dim(Dʹ,Qʹ//self.K); self.Rʹ,self.Pʹ,self.Qʹ,self.Dʹ=Rʹ,Pʹ,Qʹ,Dʹ
    self.Λ = torch.nn.ParameterList(torch.nn.Parameter(torch.empty(self.K,d,Dʹ)) for d in (Pʹ,Qʹ,Rʹ,Rʹ)) # Λx, Λy, Λzx, Λzy
    self.Λₒ = torch.nn.ParameterList(torch.nn.Parameter(torch.empty(1,self.K,*n*(1,),Dʹ)) for n in (1,1,2)) if bias is True else None # Λox,Λoy,Λo
    self.temperature = torch.sqrt(torch.tensor(Dʹ))
    self._reset_params()

#--------------------------------------------------------------------------------------------------
  def _reset_params(self):
#--------------------------------------------------------------------------------------------------
    super()._reset_params()
    for Λ in self.Λ: torch.nn.init.xavier_uniform_(Λ)
    if self.Λₒ is not None:
      for Λ in self.Λₒ: torch.nn.init.zeros_(Λ)

#--------------------------------------------------------------------------------------------------
  def forward(self,zʹ,yʹ,xʹ=None,**kargs):
    r"""
Computes the attention scores passed to generalised convolution:

.. math::

   \begin{align*}
   \bar{A}_{bk} & = \bar{x}_{bk}\bar{y}_{bk}^\top+E_{\frac{md,mnd}{mn}}(\bar{x}_{bk},\bar{z}^{\textrm{(y)}}_{bk})+E_{\frac{nd,mnd}{mn}}(\bar{y}_{bk},\bar{z}^{\textrm{(x)}}_{bk})\\
   \textrm{where } & \bar{x}_{bk}{:}\langle M,D' \rangle,\; \bar{y}_{bk}{:}\langle N,D' \rangle,\; \bar{z}_{bk}{:}\langle M,N,D' \rangle\\
   \bar{x}_{bk} & = x'_b\Lambda_k^{\textrm{(x)}}+\mathbf{1}_M\otimes\Lambda_k^{\textrm{(ox)}}\\
   \bar{y}_{bk} & = y'_b\Lambda_k^{\textrm{(y)}}+\mathbf{1}_N\otimes\Lambda_k^{\textrm{(oy)}}\\
   \bar{z}^{\textrm{(x)}}_{bk} & = z'_b\Lambda_k^{\textrm{(zx)}}\\
   \bar{z}^{\textrm{(y)}}_{bk} & = z'_b\Lambda_k^{\textrm{(zy)}}+\mathbf{1}_M\otimes\mathbf{1}_N\otimes\Lambda_k^{\textrm{(o)}}
   \end{align*}

:param zʹ: tensor :math:`z'{:}\langle B,M,N,R' \rangle` (matrix-input)
:param yʹ: tensor :math:`y'{:}\langle B,N,Q' \rangle` (query-input)
:param xʹ: tensor :math:`x'{:}\langle B,M,P' \rangle` (key-input)
:param kargs: passed to :meth:`GeneralisedConvolution.forward` with key ``x`` set to :math:`x'` if absent
:return: see :meth:`GeneralisedConvolution.forward`
    """
#--------------------------------------------------------------------------------------------------
    if xʹ is None: xʹ = yʹ
    kargs.setdefault('x',xʹ)
    xt = torch.einsum('bmp,kpd->bkmd',xʹ,self.Λ[0]) # xt: B,K,M,D'
    if self.Λₒ is not None: xt = xt + self.Λₒ[0]
    yt = torch.einsum('bnq,kqd->bknd',yʹ,self.Λ[1]) # yt: B,K,N,D'
    if self.Λₒ is not None: yt = yt + self.Λₒ[1]
    r = torch.einsum('bkmd,bknd->bkmn',xt,yt) # standard attention, r: B,K,M,N
    zy = torch.einsum('bmnr,krd->bkmnd',zʹ,self.Λ[3]) # zy: B,K,M,N,D'
    if self.Λₒ is not None: zy = zy + self.Λₒ[2]
    r = r + torch.einsum('bkmnd,bkmd->bkmn',zy,xt)
    # no need for zy-bias (redundant)
    r = r + torch.einsum('bknd,bmnr,krd->bkmn',yt,zʹ,self.Λ[2])
    return super().forward(r,**kargs)<|MERGE_RESOLUTION|>--- conflicted
+++ resolved
@@ -174,11 +174,7 @@
       a_.ϴ[1].data[k] = a.out_proj.weight[:,s]
     if a.in_proj_bias is not None:
       q_bias,_,v_bias = torch.chunk(a.in_proj_bias.data,3) # ignore useless k_bias
-<<<<<<< HEAD
-      for b_,b in ((a_.Λₒ,q_bias),(a_.Θₒ[0],v_bias)): b_.data[0,:,0,:] = b.reshape((a.num_heads,D))
-=======
       for trg,src in ((a_.Λₒ,q_bias),(a_.Θₒ[0],v_bias)): trg.data[0,:,0,:] = src.reshape((a.num_heads,D))
->>>>>>> df0de311
       a_.Θₒ[1].data[0,0,:] = a.out_proj.bias.data
     return a_
 
